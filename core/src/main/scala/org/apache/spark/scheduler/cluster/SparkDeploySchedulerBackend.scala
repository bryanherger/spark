/*
 * Licensed to the Apache Software Foundation (ASF) under one or more
 * contributor license agreements.  See the NOTICE file distributed with
 * this work for additional information regarding copyright ownership.
 * The ASF licenses this file to You under the Apache License, Version 2.0
 * (the "License"); you may not use this file except in compliance with
 * the License.  You may obtain a copy of the License at
 *
 *    http://www.apache.org/licenses/LICENSE-2.0
 *
 * Unless required by applicable law or agreed to in writing, software
 * distributed under the License is distributed on an "AS IS" BASIS,
 * WITHOUT WARRANTIES OR CONDITIONS OF ANY KIND, either express or implied.
 * See the License for the specific language governing permissions and
 * limitations under the License.
 */

package org.apache.spark.scheduler.cluster

import scala.collection.mutable.HashMap

import org.apache.spark.{Logging, SparkContext}
import org.apache.spark.deploy.client.{AppClient, AppClientListener}
import org.apache.spark.deploy.{Command, ApplicationDescription}
import org.apache.spark.scheduler.{ExecutorExited, ExecutorLossReason, SlaveLost, TaskSchedulerImpl}
import org.apache.spark.util.Utils

private[spark] class SparkDeploySchedulerBackend(
    scheduler: TaskSchedulerImpl,
    sc: SparkContext,
    masters: Array[String],
    appName: String)
  extends CoarseGrainedSchedulerBackend(scheduler, sc.env.actorSystem)
  with AppClientListener
  with Logging {

  var client: AppClient = null
  var stopping = false
  var shutdownCallback : (SparkDeploySchedulerBackend) => Unit = _

  val maxCores = conf.getOption("spark.cores.max").map(_.toInt)

  override def start() {
    super.start()

    // The endpoint for executors to talk to us
    val driverUrl = "akka.tcp://spark@%s:%s/user/%s".format(
      conf.get("spark.driver.host"),  conf.get("spark.driver.port"),
      CoarseGrainedSchedulerBackend.ACTOR_NAME)
    val args = Seq(driverUrl, "{{EXECUTOR_ID}}", "{{HOSTNAME}}", "{{CORES}}", "{{WORKER_URL}}")
    val command = Command(
      "org.apache.spark.executor.CoarseGrainedExecutorBackend", args, sc.executorEnvs)
    val sparkHome = sc.getSparkHome().getOrElse(null)
    val appDesc = new ApplicationDescription(appName, maxCores, sc.executorMemory, command, sparkHome,
        "http://" + sc.ui.appUIAddress)

<<<<<<< HEAD
    client = new AppClient(sc.env.actorSystem, masters, appDesc, this)
=======
    client = new AppClient(sc.env.actorSystem, masters, appDesc, this, conf)
>>>>>>> 67b9a336
    client.start()
  }

  override def stop() {
    stopping = true
    super.stop()
    client.stop()
    if (shutdownCallback != null) {
      shutdownCallback(this)
    }
  }

  override def connected(appId: String) {
    logInfo("Connected to Spark cluster with app ID " + appId)
  }

  override def disconnected() {
    if (!stopping) {
      logWarning("Disconnected from Spark cluster! Waiting for reconnection...")
    }
  }

  override def dead() {
    if (!stopping) {
      logError("Spark cluster looks dead, giving up.")
      scheduler.error("Spark cluster looks down")
    }
  }

  override def executorAdded(fullId: String, workerId: String, hostPort: String, cores: Int, memory: Int) {
    logInfo("Granted executor ID %s on hostPort %s with %d cores, %s RAM".format(
      fullId, hostPort, cores, Utils.megabytesToString(memory)))
  }

  override def executorRemoved(fullId: String, message: String, exitStatus: Option[Int]) {
    val reason: ExecutorLossReason = exitStatus match {
      case Some(code) => ExecutorExited(code)
      case None => SlaveLost(message)
    }
    logInfo("Executor %s removed: %s".format(fullId, message))
    removeExecutor(fullId.split("/")(1), reason.toString)
  }
}<|MERGE_RESOLUTION|>--- conflicted
+++ resolved
@@ -54,11 +54,7 @@
     val appDesc = new ApplicationDescription(appName, maxCores, sc.executorMemory, command, sparkHome,
         "http://" + sc.ui.appUIAddress)
 
-<<<<<<< HEAD
-    client = new AppClient(sc.env.actorSystem, masters, appDesc, this)
-=======
     client = new AppClient(sc.env.actorSystem, masters, appDesc, this, conf)
->>>>>>> 67b9a336
     client.start()
   }
 
